// Copyright (c) Jupyter Development Team.
// Distributed under the terms of the Modified BSD License.

import {
  ILayoutRestorer,
  JupyterFrontEnd,
  JupyterFrontEndPlugin,
  LabShell
} from '@jupyterlab/application';

import { ICommandPalette } from '@jupyterlab/apputils';

import { WidgetTracker, MainAreaWidget } from '@jupyterlab/apputils';

import { IConsoleTracker, ConsolePanel } from '@jupyterlab/console';

import { IStateDB } from '@jupyterlab/coreutils';

import { IEditorTracker } from '@jupyterlab/fileeditor';

import { INotebookTracker, NotebookPanel } from '@jupyterlab/notebook';

import { Debugger } from './debugger';

import { IDebugger, IDebuggerSidebar } from './tokens';

import { DebuggerNotebookHandler } from './handlers/notebook';

import { DebuggerConsoleHandler } from './handlers/console';

/**
 * The command IDs used by the debugger plugin.
 */
export namespace CommandIDs {
  export const create = 'debugger:create';

  export const debugConsole = 'debugger:debug-console';

  export const debugFile = 'debugger:debug-file';

  export const debugNotebook = 'debugger:debug-notebook';
}

/**
 * A plugin that provides visual debugging support for consoles.
 */
const consoles: JupyterFrontEndPlugin<void> = {
  id: '@jupyterlab/debugger:consoles',
  autoStart: true,
  requires: [IDebugger, IConsoleTracker],
  activate: (_, debug: IDebugger, tracker: IConsoleTracker) => {
    debug.currentChanged.connect((_, update) => {
      new DebuggerConsoleHandler({
        debugger: update.content,
        consoleTracker: tracker
      });
    });
  }
};

/**
 * A plugin that provides visual debugging support for file editors.
 */
const files: JupyterFrontEndPlugin<void> = {
  id: '@jupyterlab/debugger:files',
  autoStart: true,
  requires: [IEditorTracker, IDebugger],
  activate: (
    app: JupyterFrontEnd,
    debug: IDebugger,
    tracker: IEditorTracker | null
  ) => {
    const shell = app.shell;

    (shell as LabShell).currentChanged.connect((sender, update) => {
      const newWidget = update.newValue;
      const session =
        newWidget && (newWidget as NotebookPanel | ConsolePanel).session
          ? (newWidget as NotebookPanel | ConsolePanel).session
          : false;
      if (session) {
        // breakpointService.type = session.type as SessionTypes;
      }
    });

    app.commands.addCommand(CommandIDs.debugFile, {
      execute: async _ => {
        if (!tracker || !tracker.currentWidget) {
          return;
        }
        if (tracker.currentWidget) {
          // TODO: Find if the file is backed by a kernel or attach it to one.
          // const widget = await app.commands.execute(CommandIDs.create);
          // app.shell.add(widget, 'main');
        }
      }
    });
  }
};

/**
 * A plugin that provides visual debugging support for notebooks.
 */
const notebooks: JupyterFrontEndPlugin<void> = {
  id: '@jupyterlab/debugger:notebooks',
  autoStart: true,
  requires: [IDebugger],
  optional: [INotebookTracker, ICommandPalette],
  activate: (
    app: JupyterFrontEnd,
    debug: IDebugger,
    notebook: INotebookTracker,
    palette: ICommandPalette
  ) => {
    // 1. Keep track of any new notebook that is created.
    // 2. When the *active* notebook changes, hook it up to the debugger.
    // 3. If a notebook is closed, dispose the debugger session.

    debug.currentChanged.connect((_, update) => {
      new DebuggerNotebookHandler({
        debugger: update.content,
        notebookTracker: notebook
      });
    });
    // notebooks.currentChanged.connect((sender, panel) => {
    //   if (!panel) {
    //     return;
    //   }
    //   if (notebooks.currentWidget !== panel) {
    //     return;
    //   }
    //   debug.currentWidget.content.model = new Debugger.Model({
    //     session: panel.session
    //   });

    //   // Debugger model:
    //   // LIST of editors that it currently cares about.
    //   // Manages life cycle signal connections.
    //   // Manages variables
    // });

    // this exist only for my test in futre will be removed
    const command: string = CommandIDs.debugNotebook;
    app.commands.addCommand(command, {
      label: 'test',
      execute: () => {}
    });

    palette.addItem({ command, category: 'dev test' });
  }
};

/**
 * A plugin providing a condensed sidebar UI for debugging.
 */
<<<<<<< HEAD
// const sidebar: JupyterFrontEndPlugin<DebuggerSidebar> = {
//   id: '@jupyterlab/debugger:sidebar',
//   optional: [ILayoutRestorer],
//   autoStart: true,
//   activate: (
//     app: JupyterFrontEnd,
//     restorer: ILayoutRestorer | null
//   ): DebuggerSidebar => {
//     const { shell } = app;
//     const label = 'Environment';
//     const namespace = 'jp-debugger-sidebar';
//     const sidebar = new DebuggerSidebar(null);
//     sidebar.id = namespace;
//     sidebar.title.label = label;
//     shell.add(sidebar, 'right', { activate: false });
//     if (restorer) {
//       restorer.add(sidebar, sidebar.id);
//     }

//     return sidebar;
//   }
// };
=======
const sidebar: JupyterFrontEndPlugin<IDebuggerSidebar> = {
  id: '@jupyterlab/debugger:sidebar',
  optional: [ILayoutRestorer],
  provides: IDebuggerSidebar,
  autoStart: true,
  activate: (
    app: JupyterFrontEnd,
    restorer: ILayoutRestorer | null
  ): DebuggerSidebar => {
    const { shell } = app;
    const label = 'Environment';
    const namespace = 'jp-debugger-sidebar';
    const sidebar = new DebuggerSidebar(null);
    sidebar.id = namespace;
    sidebar.title.label = label;
    shell.add(sidebar, 'right', { activate: false });
    if (restorer) {
      restorer.add(sidebar, sidebar.id);
    }

    return sidebar;
  }
};
>>>>>>> c8c3a85e

/**
 * A plugin providing a tracker code debuggers.
 */
const tracker: JupyterFrontEndPlugin<IDebugger> = {
  id: '@jupyterlab/debugger:tracker',
  optional: [ILayoutRestorer, IDebuggerSidebar, ICommandPalette],
  requires: [IStateDB],
  provides: IDebugger,
  autoStart: true,
  activate: (
    app: JupyterFrontEnd,
    state: IStateDB,
    restorer: ILayoutRestorer | null,
    sidebar: IDebuggerSidebar | null,
    palette: ICommandPalette
  ): IDebugger => {
    const tracker = new WidgetTracker<MainAreaWidget<Debugger>>({
      namespace: 'debugger'
    });
    tracker.widgetUpdated.connect((_, upadete) => {
      upadete;
    });

    const { shell } = app;
    const label = 'Environment';
    const namespace = 'jp-debugger-sidebar';
    const command = CommandIDs.create;

    app.commands.addCommand(command, {
      label: 'Debugger',
      execute: args => {
        const id = (args.id as string) || '';
        if (id) {
          console.log('Debugger ID: ', id);
        }

        if (tracker.find(widget => id === widget.content.model.id)) {
          return;
        }

        const widget = new MainAreaWidget({
          content: new Debugger({
            connector: state,
            id: id
          })
        });

        void tracker.add(widget);

        const sidebar = widget.content.sidebar;

        sidebar.id = namespace;
        sidebar.title.label = label;
        shell.add(sidebar, 'right', { activate: false });

        return widget;
      }
    });

    palette.addItem({ command, category: 'Debugger' });

    if (restorer) {
      // Handle state restoration.
      void restorer.restore(tracker, {
        command: command,
        args: widget => ({ id: widget.content.model.id }),
        name: widget => widget.content.model.id
      });
    }

    tracker.currentChanged.connect((_, current) => {
      // sidebar.model = current ? current.content.model : null;
    });

    return tracker;
  }
};

/**
 * Export the plugins as default.
 */

const plugins: JupyterFrontEndPlugin<any>[] = [
  consoles,
  files,
  notebooks,
  // sidebar,
  tracker
];

export default plugins;<|MERGE_RESOLUTION|>--- conflicted
+++ resolved
@@ -27,6 +27,7 @@
 import { DebuggerNotebookHandler } from './handlers/notebook';
 
 import { DebuggerConsoleHandler } from './handlers/console';
+import { DebuggerSidebar } from './sidebar';
 
 /**
  * The command IDs used by the debugger plugin.
@@ -153,30 +154,6 @@
 /**
  * A plugin providing a condensed sidebar UI for debugging.
  */
-<<<<<<< HEAD
-// const sidebar: JupyterFrontEndPlugin<DebuggerSidebar> = {
-//   id: '@jupyterlab/debugger:sidebar',
-//   optional: [ILayoutRestorer],
-//   autoStart: true,
-//   activate: (
-//     app: JupyterFrontEnd,
-//     restorer: ILayoutRestorer | null
-//   ): DebuggerSidebar => {
-//     const { shell } = app;
-//     const label = 'Environment';
-//     const namespace = 'jp-debugger-sidebar';
-//     const sidebar = new DebuggerSidebar(null);
-//     sidebar.id = namespace;
-//     sidebar.title.label = label;
-//     shell.add(sidebar, 'right', { activate: false });
-//     if (restorer) {
-//       restorer.add(sidebar, sidebar.id);
-//     }
-
-//     return sidebar;
-//   }
-// };
-=======
 const sidebar: JupyterFrontEndPlugin<IDebuggerSidebar> = {
   id: '@jupyterlab/debugger:sidebar',
   optional: [ILayoutRestorer],
@@ -200,7 +177,6 @@
     return sidebar;
   }
 };
->>>>>>> c8c3a85e
 
 /**
  * A plugin providing a tracker code debuggers.
@@ -288,7 +264,7 @@
   consoles,
   files,
   notebooks,
-  // sidebar,
+  sidebar,
   tracker
 ];
 
