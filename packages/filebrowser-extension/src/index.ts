// Copyright (c) Jupyter Development Team.
// Distributed under the terms of the Modified BSD License.

import {
  ILabShell,
  ILayoutRestorer,
  JupyterFrontEnd,
  JupyterFrontEndPlugin
} from '@jupyterlab/application';

import {
  Clipboard,
  InstanceTracker,
  IWindowResolver,
  MainAreaWidget,
  ToolbarButton
} from '@jupyterlab/apputils';

import {
  IStateDB,
  PageConfig,
  PathExt,
  URLExt,
  ISettingRegistry
} from '@jupyterlab/coreutils';

import { IDocumentManager } from '@jupyterlab/docmanager';

import {
  FileBrowserModel,
  FileBrowser,
  FileUploadStatus,
  IFileBrowserFactory
} from '@jupyterlab/filebrowser';

import { Launcher } from '@jupyterlab/launcher';

import { Contents } from '@jupyterlab/services';

import { IStatusBar } from '@jupyterlab/statusbar';

import { IIterator, map, reduce, toArray } from '@phosphor/algorithm';

import { CommandRegistry } from '@phosphor/commands';

import { Message } from '@phosphor/messaging';

import { Menu } from '@phosphor/widgets';

/**
 * The command IDs used by the file browser plugin.
 */
namespace CommandIDs {
  export const copy = 'filebrowser:copy';

  export const copyDownloadLink = 'filebrowser:copy-download-link';

  // For main browser only.
  export const createLauncher = 'filebrowser:create-main-launcher';

  export const cut = 'filebrowser:cut';

  export const del = 'filebrowser:delete';

  export const download = 'filebrowser:download';

  export const duplicate = 'filebrowser:duplicate';

  // For main browser only.
  export const hideBrowser = 'filebrowser:hide-main';

  export const navigate = 'filebrowser:navigate';

  export const open = 'filebrowser:open';

  export const openBrowserTab = 'filebrowser:open-browser-tab';

  export const paste = 'filebrowser:paste';

  export const createNewDirectory = 'filebrowser:create-new-directory';

  export const rename = 'filebrowser:rename';

  // For main browser only.
  export const share = 'filebrowser:share-main';

  // For main browser only.
  export const copyPath = 'filebrowser:copy-path';

  export const showBrowser = 'filebrowser:activate';

  export const shutdown = 'filebrowser:shutdown';

  // For main browser only.
  export const toggleBrowser = 'filebrowser:toggle-main';
}

/**
 * The default file browser extension.
 */
const browser: JupyterFrontEndPlugin<void> = {
  activate: activateBrowser,
  id: '@jupyterlab/filebrowser-extension:browser',
  requires: [
    IFileBrowserFactory,
    IDocumentManager,
    ILabShell,
    ILayoutRestorer,
    ISettingRegistry
  ],
  autoStart: true
};

/**
 * The default file browser factory provider.
 */
const factory: JupyterFrontEndPlugin<IFileBrowserFactory> = {
  activate: activateFactory,
  id: '@jupyterlab/filebrowser-extension:factory',
  provides: IFileBrowserFactory,
  requires: [IDocumentManager, IStateDB]
};

/**
 * The default file browser share-file plugin
 *
 * This extension adds a "Copy Shareable Link" command that generates a copy-
 * pastable URL. This url can be used to open a particular file in JupyterLab,
 * handy for emailing links or bookmarking for reference.
 *
 * If you need to change how this link is generated (for instance, to copy a
 * /user-redirect URL for JupyterHub), disable this plugin and replace it
 * with another implementation.
 */
const shareFile: JupyterFrontEndPlugin<void> = {
  activate: activateShareFile,
  id: '@jupyterlab/filebrowser-extension:share-file',
  requires: [IFileBrowserFactory, IWindowResolver],
  autoStart: true
};

/**
 * A plugin providing file upload status.
 */
export const fileUploadStatus: JupyterFrontEndPlugin<void> = {
  id: '@jupyterlab/filebrowser-extension:file-upload-status',
  autoStart: true,
  requires: [IStatusBar, IFileBrowserFactory],
  activate: (
    app: JupyterFrontEnd,
    statusBar: IStatusBar,
    browser: IFileBrowserFactory
  ) => {
    const item = new FileUploadStatus({
      tracker: browser.tracker
    });

    statusBar.registerStatusItem(
      '@jupyterlab/filebrowser-extension:file-upload-status',
      {
        item,
        align: 'middle',
        isActive: () => {
          return !!item.model && item.model.items.length > 0;
        },
        activeStateChanged: item.model.stateChanged
      }
    );
  }
};

/**
 * The file browser namespace token.
 */
const namespace = 'filebrowser';

/**
 * Export the plugins as default.
 */
const plugins: JupyterFrontEndPlugin<any>[] = [
  factory,
  browser,
  shareFile,
  fileUploadStatus
];
export default plugins;

/**
 * Activate the file browser factory provider.
 */
function activateFactory(
  app: JupyterFrontEnd,
  docManager: IDocumentManager,
  state: IStateDB
): IFileBrowserFactory {
  const { commands } = app;
  const tracker = new InstanceTracker<FileBrowser>({ namespace });
  const createFileBrowser = (
    id: string,
    options: IFileBrowserFactory.IOptions = {}
  ) => {
    const model = new FileBrowserModel({
      manager: docManager,
      driveName: options.driveName || '',
      refreshInterval: options.refreshInterval,
      state: options.state === null ? null : options.state || state
    });
    const widget = new FileBrowser({
      id,
      model
    });

    // Add a launcher toolbar item.
    let launcher = new ToolbarButton({
      iconClassName: 'jp-AddIcon',
      onClick: () => {
        return Private.createLauncher(commands, widget);
      },
      tooltip: 'New Launcher'
    });
    widget.toolbar.insertItem(0, 'launch', launcher);

    // Track the newly created file browser.
    void tracker.add(widget);

    return widget;
  };
  const defaultBrowser = createFileBrowser('filebrowser');

  return { createFileBrowser, defaultBrowser, tracker };
}

/**
 * Activate the default file browser in the sidebar.
 */
function activateBrowser(
  app: JupyterFrontEnd,
  factory: IFileBrowserFactory,
  docManager: IDocumentManager,
  labShell: ILabShell,
  restorer: ILayoutRestorer,
  settingRegistry: ISettingRegistry
): void {
  const browser = factory.defaultBrowser;
  const { commands } = app;

  // Let the application restorer track the primary file browser (that is
  // automatically created) for restoration of application state (e.g. setting
  // the file browser as the current side bar widget).
  //
  // All other file browsers created by using the factory function are
  // responsible for their own restoration behavior, if any.
  restorer.add(browser, namespace);

  addCommands(app, factory, labShell, docManager);

  browser.title.iconClass = 'jp-FolderIcon jp-SideBar-tabIcon';
  browser.title.caption = 'File Browser';
  labShell.add(browser, 'left', { rank: 100 });

  // If the layout is a fresh session without saved data, open file browser.
  void labShell.restored.then(layout => {
    if (layout.fresh) {
      void commands.execute(CommandIDs.showBrowser, void 0);
    }
  });

  void Promise.all([app.restored, browser.model.restored]).then(() => {
    function maybeCreate() {
      // Create a launcher if there are no open items.
      if (labShell.isEmpty('main')) {
        void Private.createLauncher(commands, browser);
      }
    }

    // When layout is modified, create a launcher if there are no open items.
    labShell.layoutModified.connect(() => {
      maybeCreate();
    });

    let navigateToCurrentDirectory: boolean = false;

    void settingRegistry
      .load('@jupyterlab/filebrowser-extension:browser')
      .then(settings => {
        settings.changed.connect(settings => {
          navigateToCurrentDirectory = settings.get(
            'navigateToCurrentDirectory'
          ).composite as boolean;
        });
        navigateToCurrentDirectory = settings.get('navigateToCurrentDirectory')
          .composite as boolean;
      });

    // Whether to automatically navigate to a document's current directory
    labShell.currentChanged.connect((_, change) => {
      if (navigateToCurrentDirectory && change.newValue) {
        const { newValue } = change;
        const context = docManager.contextForWidget(newValue);
        if (context) {
          const { path } = context;
          Private.navigateToPath(path, factory)
            .then(() => {
              labShell.currentWidget.activate();
            })
            .catch((reason: any) => {
              console.warn(
                `${CommandIDs.navigate} failed to open: ${path}`,
                reason
              );
            });
        }
      }
    });

    maybeCreate();
  });
}

function activateShareFile(
  app: JupyterFrontEnd,
  factory: IFileBrowserFactory,
  resolver: IWindowResolver
): void {
  const { commands } = app;
  const { tracker } = factory;

  commands.addCommand(CommandIDs.share, {
    execute: () => {
      const widget = tracker.currentWidget;
      if (!widget) {
        return;
      }
      const path = encodeURI(widget.selectedItems().next().path);
      const tree = PageConfig.getTreeUrl({ workspace: resolver.name });

      Clipboard.copyToSystem(URLExt.join(tree, path));
    },
    isVisible: () =>
      tracker.currentWidget &&
      toArray(tracker.currentWidget.selectedItems()).length === 1,
    iconClass: 'jp-MaterialIcon jp-LinkIcon',
    label: 'Copy Shareable Link'
  });
}

/**
 * Add the main file browser commands to the application's command registry.
 */
function addCommands(
  app: JupyterFrontEnd,
  factory: IFileBrowserFactory,
  labShell: ILabShell,
  docManager: IDocumentManager
): void {
  const registry = app.docRegistry;
  const { commands } = app;
  const { defaultBrowser: browser } = factory;
  const { tracker } = factory;

  commands.addCommand(CommandIDs.del, {
    execute: () => {
      const widget = tracker.currentWidget;

      if (widget) {
        return widget.delete();
      }
    },
    iconClass: 'jp-MaterialIcon jp-CloseIcon',
    label: 'Delete',
    mnemonic: 0
  });

  commands.addCommand(CommandIDs.copy, {
    execute: () => {
      const widget = tracker.currentWidget;

      if (widget) {
        return widget.copy();
      }
    },
    iconClass: 'jp-MaterialIcon jp-CopyIcon',
    label: 'Copy',
    mnemonic: 0
  });

  commands.addCommand(CommandIDs.cut, {
    execute: () => {
      const widget = tracker.currentWidget;

      if (widget) {
        return widget.cut();
      }
    },
    iconClass: 'jp-MaterialIcon jp-CutIcon',
    label: 'Cut'
  });

  commands.addCommand(CommandIDs.download, {
    execute: () => {
      const widget = tracker.currentWidget;

      if (widget) {
        return widget.download();
      }
    },
    iconClass: 'jp-MaterialIcon jp-DownloadIcon',
    label: 'Download'
  });

  commands.addCommand(CommandIDs.duplicate, {
    execute: () => {
      const widget = tracker.currentWidget;

      if (widget) {
        return widget.duplicate();
      }
    },
    iconClass: 'jp-MaterialIcon jp-CopyIcon',
    label: 'Duplicate'
  });

  commands.addCommand(CommandIDs.hideBrowser, {
    execute: () => {
      const widget = tracker.currentWidget;
      if (widget && !widget.isHidden) {
        labShell.collapseLeft();
      }
    }
  });

  let count = 0;
  let count2 = 0;
  commands.addCommand(CommandIDs.navigate, {
    execute: args => {
      const path = (args.path as string) || '';
<<<<<<< HEAD
      if (path.endsWith('/lab/lab/lab/')) return;
      if (path.endsWith('index.html')) {
        count2 = count2 + 1;
        if (count2 == 2) throw new Error('WHY IS THIS BEING OPENED');
      }
      console.info('FILE BROWSER OPENING:', args);
      Private.navigateToPath(path, factory)
        .then(() => {
          console.info('GOT IT');
          commands.execute('docmanager:open', { path });
=======
      return Private.navigateToPath(path, factory)
        .then(() => {
          return commands.execute('docmanager:open', { path });
>>>>>>> 65d78caa
        })
        .catch((reason: any) => {
          count = count + 1;
          if (count < 5)
            console.warn(
              `${CommandIDs.navigate} failed to open [count:${count}]: ${path}`,
              reason
            );
        });
    }
  });

  commands.addCommand(CommandIDs.open, {
    execute: args => {
      const factory = (args['factory'] as string) || void 0;
      const widget = tracker.currentWidget;

      if (!widget) {
        return;
      }

      return Promise.all(
        toArray(
          map(widget.selectedItems(), item => {
            if (item.type === 'directory') {
              return widget.model.cd(item.name);
            }

            return commands.execute('docmanager:open', {
              factory: factory,
              path: item.path
            });
          })
        )
      );
    },
    iconClass: args => {
      const factory = (args['factory'] as string) || void 0;
      if (factory) {
        // if an explicit factory is passed...
        const ft = registry.getFileType(factory);
        if (ft) {
          // ...set an icon if the factory name corresponds to a file type name...
          return ft.iconClass;
        } else {
          // ...or leave the icon blank
          return '';
        }
      } else {
        return 'jp-MaterialIcon jp-OpenFolderIcon';
      }
    },
    label: args => (args['label'] || args['factory'] || 'Open') as string,
    mnemonic: 0
  });

  commands.addCommand(CommandIDs.openBrowserTab, {
    execute: () => {
      const widget = tracker.currentWidget;

      if (!widget) {
        return;
      }

      return Promise.all(
        toArray(
          map(widget.selectedItems(), item => {
            return commands.execute('docmanager:open-browser-tab', {
              path: item.path
            });
          })
        )
      );
    },
    iconClass: 'jp-MaterialIcon jp-AddIcon',
    label: 'Open in New Browser Tab',
    mnemonic: 0
  });

  commands.addCommand(CommandIDs.copyDownloadLink, {
    execute: () => {
      const widget = tracker.currentWidget;
      if (!widget) {
        return;
      }

      return widget.model.manager.services.contents
        .getDownloadUrl(widget.selectedItems().next().path)
        .then(url => {
          Clipboard.copyToSystem(url);
        });
    },
    iconClass: 'jp-MaterialIcon jp-CopyIcon',
    label: 'Copy Download Link',
    mnemonic: 0
  });

  commands.addCommand(CommandIDs.paste, {
    execute: () => {
      const widget = tracker.currentWidget;

      if (widget) {
        return widget.paste();
      }
    },
    iconClass: 'jp-MaterialIcon jp-PasteIcon',
    label: 'Paste',
    mnemonic: 0
  });

  commands.addCommand(CommandIDs.createNewDirectory, {
    execute: () => {
      const widget = tracker.currentWidget;

      if (widget) {
        return widget.createNewDirectory();
      }
    },
    iconClass: 'jp-MaterialIcon jp-NewFolderIcon',
    label: 'New Folder'
  });

  commands.addCommand(CommandIDs.rename, {
    execute: args => {
      const widget = tracker.currentWidget;

      if (widget) {
        return widget.rename();
      }
    },
    iconClass: 'jp-MaterialIcon jp-EditIcon',
    label: 'Rename',
    mnemonic: 0
  });

  commands.addCommand(CommandIDs.copyPath, {
    execute: () => {
      const widget = tracker.currentWidget;
      if (!widget) {
        return;
      }
      const item = widget.selectedItems().next();
      if (!item) {
        return;
      }

      Clipboard.copyToSystem(item.path);
    },
    isVisible: () =>
      tracker.currentWidget &&
      tracker.currentWidget.selectedItems().next !== undefined,
    iconClass: 'jp-MaterialIcon jp-FileIcon',
    label: 'Copy Path'
  });

  commands.addCommand(CommandIDs.showBrowser, {
    execute: args => {
      const path = (args.path as string) || '';
      const browserForPath = Private.getBrowserForPath(path, factory);

      // Check for browser not found
      if (!browserForPath) {
        return;
      }
      // Shortcut if we are using the main file browser
      if (browser === browserForPath) {
        labShell.activateById(browser.id);
        return;
      } else {
        const areas: ILabShell.Area[] = ['left', 'right'];
        for (let area of areas) {
          const it = labShell.widgets(area);
          let widget = it.next();
          while (widget) {
            if (widget.contains(browserForPath)) {
              labShell.activateById(widget.id);
              return;
            }
            widget = it.next();
          }
        }
      }
    }
  });

  commands.addCommand(CommandIDs.shutdown, {
    execute: () => {
      const widget = tracker.currentWidget;

      if (widget) {
        return widget.shutdownKernels();
      }
    },
    iconClass: 'jp-MaterialIcon jp-StopIcon',
    label: 'Shutdown Kernel'
  });

  commands.addCommand(CommandIDs.toggleBrowser, {
    execute: () => {
      if (browser.isHidden) {
        return commands.execute(CommandIDs.showBrowser, void 0);
      }

      return commands.execute(CommandIDs.hideBrowser, void 0);
    }
  });

  commands.addCommand(CommandIDs.createLauncher, {
    label: 'New Launcher',
    execute: () => Private.createLauncher(commands, browser)
  });

  /**
   * A menu widget that dynamically populates with different widget factories
   * based on current filebrowser selection.
   */
  class OpenWithMenu extends Menu {
    protected onBeforeAttach(msg: Message): void {
      // clear the current menu items
      this.clearItems();

      // get the widget factories that could be used to open all of the items
      // in the current filebrowser selection
      let factories = OpenWithMenu._intersection(
        map(tracker.currentWidget.selectedItems(), i => {
          return OpenWithMenu._getFactories(i);
        })
      );

      if (factories) {
        // make new menu items from the widget factories
        factories.forEach(factory => {
          this.addItem({
            args: { factory: factory },
            command: CommandIDs.open
          });
        });
      }

      super.onBeforeAttach(msg);
    }

    static _getFactories(item: Contents.IModel): Array<string> {
      let factories = registry
        .preferredWidgetFactories(item.path)
        .map(f => f.name);
      const notebookFactory = registry.getWidgetFactory('notebook').name;
      if (
        item.type === 'notebook' &&
        factories.indexOf(notebookFactory) === -1
      ) {
        factories.unshift(notebookFactory);
      }

      return factories;
    }

    static _intersection<T>(iter: IIterator<Array<T>>): Set<T> | void {
      // pop the first element of iter
      let first = iter.next();
      // first will be undefined if iter is empty
      if (!first) {
        return;
      }

      // "initialize" the intersection from first
      let isect = new Set(first);
      // reduce over the remaining elements of iter
      return reduce(
        iter,
        (isect, subarr) => {
          // filter out all elements not present in both isect and subarr,
          // accumulate result in new set
          return new Set(subarr.filter(x => isect.has(x)));
        },
        isect
      );
    }
  }

  // matches anywhere on filebrowser
  const selectorContent = '.jp-DirListing-content';
  // matches all filebrowser items
  const selectorItem = '.jp-DirListing-item[data-isdir]';
  // matches only non-directory items
  const selectorNotDir = '.jp-DirListing-item[data-isdir="false"]';

  // If the user did not click on any file, we still want to show paste and new folder,
  // so target the content rather than an item.
  app.contextMenu.addItem({
    command: CommandIDs.createNewDirectory,
    selector: selectorContent,
    rank: 1
  });

  app.contextMenu.addItem({
    command: CommandIDs.paste,
    selector: selectorContent,
    rank: 2
  });

  app.contextMenu.addItem({
    command: CommandIDs.open,
    selector: selectorItem,
    rank: 1
  });

  const openWith = new OpenWithMenu({ commands });
  openWith.title.label = 'Open With';
  app.contextMenu.addItem({
    type: 'submenu',
    submenu: openWith,
    selector: selectorNotDir,
    rank: 2
  });

  app.contextMenu.addItem({
    command: CommandIDs.openBrowserTab,
    selector: selectorNotDir,
    rank: 3
  });

  app.contextMenu.addItem({
    command: CommandIDs.rename,
    selector: selectorItem,
    rank: 4
  });
  app.contextMenu.addItem({
    command: CommandIDs.del,
    selector: selectorItem,
    rank: 5
  });
  app.contextMenu.addItem({
    command: CommandIDs.cut,
    selector: selectorItem,
    rank: 6
  });

  app.contextMenu.addItem({
    command: CommandIDs.copy,
    selector: selectorNotDir,
    rank: 7
  });

  app.contextMenu.addItem({
    command: CommandIDs.duplicate,
    selector: selectorNotDir,
    rank: 8
  });
  app.contextMenu.addItem({
    command: CommandIDs.download,
    selector: selectorNotDir,
    rank: 9
  });
  app.contextMenu.addItem({
    command: CommandIDs.shutdown,
    selector: selectorNotDir,
    rank: 10
  });

  app.contextMenu.addItem({
    command: CommandIDs.share,
    selector: selectorItem,
    rank: 11
  });
  app.contextMenu.addItem({
    command: CommandIDs.copyPath,
    selector: selectorItem,
    rank: 12
  });
  app.contextMenu.addItem({
    command: CommandIDs.copyDownloadLink,
    selector: selectorNotDir,
    rank: 13
  });
}

/**
 * A namespace for private module data.
 */
namespace Private {
  /**
   * Create a launcher for a given filebrowser widget.
   */
  export function createLauncher(
    commands: CommandRegistry,
    browser: FileBrowser
  ): Promise<MainAreaWidget<Launcher>> {
    const { model } = browser;

    return commands
      .execute('launcher:create', { cwd: model.path })
      .then((launcher: MainAreaWidget<Launcher>) => {
        model.pathChanged.connect(
          () => {
            launcher.content.cwd = model.path;
          },
          launcher
        );
        return launcher;
      });
  }

  /**
   * Get browser object given file path.
   */
  export function getBrowserForPath(
    path: string,
    factory: IFileBrowserFactory
  ): FileBrowser {
    const { defaultBrowser: browser, tracker } = factory;
    const driveName = browser.model.manager.services.contents.driveName(path);

    if (driveName) {
      let browserForPath = tracker.find(
        _path => _path.model.driveName === driveName
      );

      if (!browserForPath) {
        // warn that no filebrowser could be found for this driveName
        console.warn(
          `${CommandIDs.navigate} failed to find filebrowser for path: ${path}`
        );
        return;
      }

      return browserForPath;
    }

    // if driveName is empty, assume the main filebrowser
    return browser;
  }

  /**
   * Navigate to a path.
   */
  export function navigateToPath(
    path: string,
    factory: IFileBrowserFactory
  ): Promise<any> {
    const browserForPath = Private.getBrowserForPath(path, factory);
    const { services } = browserForPath.model.manager;
    const localPath = services.contents.localPath(path);

    console.info('FILE BROWSER ATTEMPTING TO NAVIGATE');
    console.info('PATH=', path);
    console.info('LOCAL PATH=', localPath);
    return services.ready
      .then(() => services.contents.get(path, { content: false }))
      .then(value => {
        const { model } = browserForPath;
        const { restored } = model;

        if (value.type === 'directory') {
          return restored.then(() => model.cd(`/${localPath}`));
        }

        return restored.then(() => model.cd(`/${PathExt.dirname(localPath)}`));
      });
  }
}<|MERGE_RESOLUTION|>--- conflicted
+++ resolved
@@ -430,26 +430,12 @@
   });
 
   let count = 0;
-  let count2 = 0;
   commands.addCommand(CommandIDs.navigate, {
     execute: args => {
       const path = (args.path as string) || '';
-<<<<<<< HEAD
-      if (path.endsWith('/lab/lab/lab/')) return;
-      if (path.endsWith('index.html')) {
-        count2 = count2 + 1;
-        if (count2 == 2) throw new Error('WHY IS THIS BEING OPENED');
-      }
-      console.info('FILE BROWSER OPENING:', args);
-      Private.navigateToPath(path, factory)
-        .then(() => {
-          console.info('GOT IT');
-          commands.execute('docmanager:open', { path });
-=======
       return Private.navigateToPath(path, factory)
         .then(() => {
           return commands.execute('docmanager:open', { path });
->>>>>>> 65d78caa
         })
         .catch((reason: any) => {
           count = count + 1;
