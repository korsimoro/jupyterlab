--- conflicted
+++ resolved
@@ -37,15 +37,6 @@
   "dependencies": {
     "@jupyterlab/apputils": "^2.0.0-alpha.4",
     "@jupyterlab/ui-components": "^2.0.0-alpha.4",
-<<<<<<< HEAD
-    "@lumino/algorithm": "^1.2.0",
-    "@lumino/commands": "^1.8.0",
-    "@lumino/coreutils": "^1.3.1",
-    "@lumino/disposable": "^1.3.0",
-    "@lumino/properties": "^1.1.3",
-    "@lumino/widgets": "^1.9.0",
-    "react": "~16.8.4"
-=======
     "@lumino/algorithm": "^1.2.1",
     "@lumino/commands": "^1.9.0",
     "@lumino/coreutils": "^1.4.0",
@@ -53,7 +44,6 @@
     "@lumino/properties": "^1.1.4",
     "@lumino/widgets": "^1.9.4",
     "react": "~16.9.0"
->>>>>>> 72d9e17d
   },
   "devDependencies": {
     "@types/react": "~16.9.16",
