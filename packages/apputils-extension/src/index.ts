/*-----------------------------------------------------------------------------
| Copyright (c) Jupyter Development Team.
| Distributed under the terms of the Modified BSD License.
|----------------------------------------------------------------------------*/

import {
  ILayoutRestorer,
  IRouter,
  JupyterFrontEnd,
  JupyterFrontEndPlugin
} from '@jupyterlab/application';

import {
  Dialog,
  ICommandPalette,
  ISplashScreen,
  IThemeManager,
  IWindowResolver,
  ThemeManager,
  WindowResolver
} from '@jupyterlab/apputils';

import {
  ISettingRegistry,
  IStateDB,
  SettingRegistry,
  StateDB,
  URLExt
} from '@jupyterlab/coreutils';

import { IMainMenu } from '@jupyterlab/mainmenu';

import { CommandRegistry } from '@phosphor/commands';

import { PromiseDelegate } from '@phosphor/coreutils';

import { DisposableDelegate, IDisposable } from '@phosphor/disposable';

import { Menu } from '@phosphor/widgets';

import { Palette } from './palette';

import { createRedirectForm } from './redirect';

import '../style/index.css';

/**
 * The interval in milliseconds that calls to save a workspace are debounced
 * to allow for multiple quickly executed state changes to result in a single
 * workspace save operation.
 */
const WORKSPACE_SAVE_DEBOUNCE_INTERVAL = 750;

/**
 * The query string parameter indicating that a workspace name should be
 * automatically generated if the current request collides with an open session.
 */
const WORKSPACE_RESOLVE = 'resolve-workspace';

/**
 * The interval in milliseconds before recover options appear during splash.
 */
const SPLASH_RECOVER_TIMEOUT = 12000;

/**
 * The command IDs used by the apputils plugin.
 */
namespace CommandIDs {
  export const changeTheme = 'apputils:change-theme';

  export const loadState = 'apputils:load-statedb';

  export const recoverState = 'apputils:recover-statedb';

  export const reset = 'apputils:reset';

  export const resetOnLoad = 'apputils:reset-on-load';

  export const saveState = 'apputils:save-statedb';
}

/**
 * The default command palette extension.
 */
const palette: JupyterFrontEndPlugin<ICommandPalette> = {
  activate: Palette.activate,
  id: '@jupyterlab/apputils-extension:palette',
  provides: ICommandPalette,
  autoStart: true
};

/**
 * The default command palette's restoration extension.
 *
 * #### Notes
 * The command palette's restoration logic is handled separately from the
 * command palette provider extension because the layout restorer dependency
 * causes the command palette to be unavailable to other extensions earlier
 * in the application load cycle.
 */
const paletteRestorer: JupyterFrontEndPlugin<void> = {
  activate: Palette.restore,
  id: '@jupyterlab/apputils-extension:palette-restorer',
  requires: [ILayoutRestorer],
  autoStart: true
};

/**
 * The default setting registry provider.
 */
const settings: JupyterFrontEndPlugin<ISettingRegistry> = {
  id: '@jupyterlab/apputils-extension:settings',
  activate: async (app: JupyterFrontEnd): Promise<ISettingRegistry> => {
    const connector = app.serviceManager.settings;
    const plugins = (await connector.list()).values;

    return new SettingRegistry({ connector, plugins });
  },
  autoStart: true,
  provides: ISettingRegistry
};

/**
 * The default theme manager provider.
 */
const themes: JupyterFrontEndPlugin<IThemeManager> = {
  id: '@jupyterlab/apputils-extension:themes',
  requires: [ISettingRegistry, JupyterFrontEnd.IPaths],
  optional: [ISplashScreen],
  activate: (
    app: JupyterFrontEnd,
    settings: ISettingRegistry,
    paths: JupyterFrontEnd.IPaths,
    splash: ISplashScreen | null
  ): IThemeManager => {
    const host = app.shell;
    const commands = app.commands;
    const url = URLExt.join(paths.urls.base, paths.urls.themes);
    const key = themes.id;
    const manager = new ThemeManager({ key, host, settings, splash, url });

    // Keep a synchronously set reference to the current theme,
    // since the asynchronous setting of the theme in `changeTheme`
    // can lead to an incorrect toggle on the currently used theme.
    let currentTheme: string;

    // Set data attributes on the application shell for the current theme.
    manager.themeChanged.connect((sender, args) => {
      currentTheme = args.newValue;
      app.shell.dataset.themeLight = String(manager.isLight(currentTheme));
      app.shell.dataset.themeName = currentTheme;
      commands.notifyCommandChanged(CommandIDs.changeTheme);
    });

    commands.addCommand(CommandIDs.changeTheme, {
      label: args => {
        const theme = args['theme'] as string;
        return args['isPalette'] ? `Use ${theme} Theme` : theme;
      },
      isToggled: args => args['theme'] === currentTheme,
      execute: args => {
        const theme = args['theme'] as string;
        if (theme === manager.theme) {
          return;
        }
        return manager.setTheme(theme);
      }
    });

    return manager;
  },
  autoStart: true,
  provides: IThemeManager
};

/**
 * The default theme manager's UI command palette and main menu functionality.
 *
 * #### Notes
 * This plugin loads separately from the theme manager plugin in order to
 * prevent blocking of the theme manager while it waits for the command palette
 * and main menu to become available.
 */
const themesPaletteMenu: JupyterFrontEndPlugin<void> = {
  id: '@jupyterlab/apputils-extension:themes-palette-menu',
  requires: [IThemeManager],
  optional: [ICommandPalette, IMainMenu],
  activate: (
    app: JupyterFrontEnd,
    manager: IThemeManager,
    palette: ICommandPalette | null,
    mainMenu: IMainMenu | null
  ): void => {
    const commands = app.commands;

    // If we have a main menu, add the theme manager to the settings menu.
    if (mainMenu) {
      const themeMenu = new Menu({ commands });
      themeMenu.title.label = 'JupyterLab Theme';
      void app.restored.then(() => {
        const command = CommandIDs.changeTheme;
        const isPalette = false;

        manager.themes.forEach(theme => {
          themeMenu.addItem({ command, args: { isPalette, theme } });
        });
      });
      mainMenu.settingsMenu.addGroup(
        [
          {
            type: 'submenu' as Menu.ItemType,
            submenu: themeMenu
          }
        ],
        0
      );
    }

    // If we have a command palette, add theme switching options to it.
    if (palette) {
      void app.restored.then(() => {
        const category = 'Settings';
        const command = CommandIDs.changeTheme;
        const isPalette = true;

        manager.themes.forEach(theme => {
          palette.addItem({ command, args: { isPalette, theme }, category });
        });
      });
    }
  },
  autoStart: true
};

/**
 * The default window name resolver provider.
 */
const resolver: JupyterFrontEndPlugin<IWindowResolver> = {
  id: '@jupyterlab/apputils-extension:resolver',
  autoStart: true,
  provides: IWindowResolver,
  requires: [JupyterFrontEnd.IPaths, IRouter],
  activate: async (
    _: JupyterFrontEnd,
    paths: JupyterFrontEnd.IPaths,
    router: IRouter
  ) => {
    const { hash, path, search } = router.current;
    const query = URLExt.queryStringToObject(search || '');
    const solver = new WindowResolver();
    const match = path.match(new RegExp(`^${paths.urls.workspaces}([^?\/]+)`));
    const workspace = (match && decodeURIComponent(match[1])) || '';
    const candidate = Private.candidate(paths, workspace);

    try {
      await solver.resolve(candidate);
    } catch (error) {
      // Window resolution has failed so the URL must change. Return a promise
      // that never resolves to prevent the application from loading plugins
      // that rely on `IWindowResolver`.
      return new Promise<IWindowResolver>(() => {
        // If the user has requested workspace resolution create a new one.
        if (WORKSPACE_RESOLVE in query) {
          const { base, workspaces } = paths.urls;
          const pool =
            'abcdefghijklmnopqrstuvwxyzABCDEFGHIJKLMNOPQRSTUVWXYZ0123456789';
          const random = pool[Math.floor(Math.random() * pool.length)];
          const path = URLExt.join(base, workspaces, `auto-${random}`);

          // Clone the originally requested workspace after redirecting.
          query['clone'] = workspace;

          // Change the URL and trigger a hard reload to re-route.
          const url = path + URLExt.objectToQueryString(query) + (hash || '');
          router.navigate(url, { hard: true, silent: true });
          return;
        }

        // Launch a dialog to ask the user for a new workspace name.
        console.warn('Window resolution failed:', error);
        return Private.redirect(router, paths, workspace);
      });
    }

    // If the user has requested workspace resolution remove the query param.
    if (WORKSPACE_RESOLVE in query) {
      delete query[WORKSPACE_RESOLVE];

      // Silently scrub the URL.
      const url = path + URLExt.objectToQueryString(query) + (hash || '');
      router.navigate(url, { silent: true });
    }

    return solver;
  }
};

/**
 * The default splash screen provider.
 */
const splash: JupyterFrontEndPlugin<ISplashScreen> = {
  id: '@jupyterlab/apputils-extension:splash',
  autoStart: true,
  provides: ISplashScreen,
  activate: app => {
    return {
      show: (light = true) => {
        const { commands, restored } = app;

        return Private.showSplash(restored, commands, CommandIDs.reset, light);
      }
    };
  }
};

/**
 * The default state database for storing application state.
 */
const state: JupyterFrontEndPlugin<IStateDB> = {
  id: '@jupyterlab/apputils-extension:state',
  autoStart: true,
  provides: IStateDB,
  requires: [JupyterFrontEnd.IPaths, IRouter, IWindowResolver],
  optional: [ISplashScreen],
  activate: (
    app: JupyterFrontEnd,
    paths: JupyterFrontEnd.IPaths,
    router: IRouter,
    resolver: IWindowResolver,
    splash: ISplashScreen | null
  ) => {
    let debouncer: number;
    let resolved = false;

    const { commands, serviceManager } = app;
    const { workspaces } = serviceManager;
    const workspace = 'default-workspace'; //resolver.name;
    const transform = new PromiseDelegate<StateDB.DataTransform>();
    const db = new StateDB({
      namespace: app.namespace,
      transform: transform.promise,
      windowName: workspace
    });

    commands.addCommand(CommandIDs.recoverState, {
      execute: async ({ global }) => {
        const immediate = true;
        const silent = true;

        // Clear the state silently so that the state changed signal listener
        // will not be triggered as it causes a save state.
        await db.clear(silent);

        // If the user explictly chooses to recover state, all of local storage
        // should be cleared.
        if (global) {
          try {
            window.localStorage.clear();
            console.log('Cleared local storage');
          } catch (error) {
            console.warn('Clearing local storage failed.', error);

            console.debug('saveState - position 33AA');
            // To give the user time to see the console warning before redirect,
            // do not set the `immediate` flag.
            return commands.execute(CommandIDs.saveState);
          }
        }

        console.debug('saveState - position AB12');
        return commands.execute(CommandIDs.saveState, { immediate });
      }
    });

    // Conflate all outstanding requests to the save state command that happen
    // within the `WORKSPACE_SAVE_DEBOUNCE_INTERVAL` into a single promise.
    let conflated: PromiseDelegate<void> | null = null;

    commands.addCommand(CommandIDs.saveState, {
      label: () => `Save Workspace (${workspace})`,
      execute: ({ immediate }) => {
        const timeout = immediate ? 10000 : WORKSPACE_SAVE_DEBOUNCE_INTERVAL;
        const id = workspace;
        const metadata = { id };
        console.debug(
          'saveState invoked, immediate',
          immediate,
          'id=',
          id,
          'conflated=',
          conflated,
          'timeout=',
          timeout
        );

        // Only instantiate a new conflated promise if one is not outstanding.
        if (!conflated) {
          conflated = new PromiseDelegate<void>();
        }

        if (debouncer) {
          window.clearTimeout(debouncer);
        }

        debouncer = window.setTimeout(async () => {
          console.debug('In debouncer');
          // Prevent a race condition between the timeout and saving.
          if (!conflated) {
            console.debug('not conflated');
            return;
          }

          console.debug('Createing data');
          const data = await db.toJSON();
          console.debug('Done creating data');
          try {
            console.debug('Saving workspace in debounce');
            await workspaces.save(id, { data, metadata });
            console.debug('Saved, resolving');
            conflated.resolve(undefined);
          } catch (error) {
            console.debug('Saved, rejected', error);
            conflated.reject(error);
          }
          conflated = null;
          console.debug('Leaving debouncer');
        }, timeout);

        console.debug('Leaving saveState');
        return conflated.promise;
      }
    });

    const listener = (sender: any, change: StateDB.Change) => {
<<<<<<< HEAD
      console.debug(
        'Saving due to state change from',
        sender,
        'change=',
        change
      );
      commands.execute(CommandIDs.saveState);
=======
      return commands.execute(CommandIDs.saveState);
>>>>>>> 65d78caa
    };

    commands.addCommand(CommandIDs.loadState, {
      execute: async (args: IRouter.ILocation) => {
        // Since the command can be executed an arbitrary number of times, make
        // sure it is safe to call multiple times.
        if (resolved) {
          return;
        }

        const { hash, path, search } = args;
        const { urls } = paths;
        const query = URLExt.queryStringToObject(search || '');
        const clone =
          typeof query['clone'] === 'string'
            ? query['clone'] === ''
              ? urls.defaultWorkspace
              : URLExt.join(urls.base, urls.workspaces, query['clone'])
            : null;
        const source = clone || workspace;

        try {
          const saved = await workspaces.fetch(source);

          // If this command is called after a reset, the state database
          // will already be resolved.
          if (!resolved) {
            resolved = true;
            transform.resolve({ type: 'overwrite', contents: saved.data });
          }
        } catch (error) {
          console.warn(`Fetching workspace (${workspace}) failed:`, error);

          // If the workspace does not exist, cancel the data transformation
          // and save a workspace with the current user state data.
          if (!resolved) {
            resolved = true;
            transform.resolve({ type: 'cancel', contents: null });
          }
        }

        // Any time the local state database changes, save the workspace.
        if (workspace) {
          db.changed.connect(
            listener,
            db
          );
        }

        const immediate = true;

        if (source === clone) {
          // Maintain the query string parameters but remove `clone`.
          delete query['clone'];

          const url = path + URLExt.objectToQueryString(query) + hash;
          console.debug('saveState - position 1234');
          const cloned = commands
            .execute(CommandIDs.saveState, { immediate })
            .then(() => router.stop);

          // After the state has been cloned, navigate to the URL.
          void cloned.then(() => {
            router.navigate(url, { silent: true });
          });

          return cloned;
        }

        console.debug('saveState - position ABCD');
        // After the state database has finished loading, save it.
        return commands.execute(CommandIDs.saveState, { immediate });
      }
    });

    commands.addCommand(CommandIDs.reset, {
      label: 'Reset Application State',
      execute: async () => {
        const global = true;

        try {
          await commands.execute(CommandIDs.recoverState, { global });
        } catch (error) {
          /* Ignore failures and redirect. */
        }
        router.reload();
      }
    });

    commands.addCommand(CommandIDs.resetOnLoad, {
      execute: (args: IRouter.ILocation) => {
        const { hash, path, search } = args;
        const query = URLExt.queryStringToObject(search || '');
        const reset = 'reset' in query;
        const clone = 'clone' in query;

        if (!reset) {
          return;
        }

        // If a splash provider exists, launch the splash screen.
        const loading = splash
          ? splash.show()
          : new DisposableDelegate(() => undefined);

        // If the state database has already been resolved, resetting is
        // impossible without reloading.
        if (resolved) {
          return router.reload();
        }

        // Empty the state database.
        resolved = true;
        transform.resolve({ type: 'clear', contents: null });

        // Maintain the query string parameters but remove `reset`.
        delete query['reset'];

        const silent = true;
        const hard = true;
        const url = path + URLExt.objectToQueryString(query) + hash;
        const cleared = commands
          .execute(CommandIDs.recoverState)
          .then(() => router.stop); // Stop routing before new route navigation.

        // After the state has been reset, navigate to the URL.
        if (clone) {
          void cleared.then(() => {
            router.navigate(url, { silent, hard });
          });
        } else {
          void cleared.then(() => {
            router.navigate(url, { silent });
            loading.dispose();
          });
        }

        return cleared;
      }
    });

    router.register({
      command: CommandIDs.loadState,
      pattern: /.?/,
      rank: 30 // High priority: 30:100.
    });

    router.register({
      command: CommandIDs.resetOnLoad,
      pattern: /(\?reset|\&reset)($|&)/,
      rank: 20 // High priority: 20:100.
    });

    // Clean up state database when the window unloads.
    window.addEventListener('beforeunload', () => {
      const silent = true;

      db.clear(silent).catch(() => {
        /* no-op */
      });
    });

    return db;
  }
};

/**
 * Export the plugins as default.
 */
const plugins: JupyterFrontEndPlugin<any>[] = [
  palette,
  paletteRestorer,
  resolver,
  settings,
  state,
  splash,
  themes,
  themesPaletteMenu
];
export default plugins;

/**
 * The namespace for module private data.
 */
namespace Private {
  /**
   * Generate a workspace name candidate.
   *
   * @param workspace - A potential workspace name parsed from the URL.
   *
   * @returns A workspace name candidate.
   */
  export function candidate(
    paths: JupyterFrontEnd.IPaths,
    workspace = ''
  ): string {
    return workspace
      ? URLExt.join(paths.urls.base, paths.urls.workspaces, workspace)
      : paths.urls.defaultWorkspace;
  }

  /**
   * Create a splash element.
   */
  function createSplash(): HTMLElement {
    const splash = document.createElement('div');
    const galaxy = document.createElement('div');
    const logo = document.createElement('div');

    splash.id = 'jupyterlab-splash';
    galaxy.id = 'galaxy';
    logo.id = 'main-logo';

    galaxy.appendChild(logo);
    ['1', '2', '3'].forEach(id => {
      const moon = document.createElement('div');
      const planet = document.createElement('div');

      moon.id = `moon${id}`;
      moon.className = 'moon orbit';
      planet.id = `planet${id}`;
      planet.className = 'planet';

      moon.appendChild(planet);
      galaxy.appendChild(moon);
    });

    splash.appendChild(galaxy);

    return splash;
  }

  /**
   * A debouncer for recovery attempts.
   */
  let debouncer = 0;

  /**
   * The recovery dialog.
   */
  let dialog: Dialog<any>;

  /**
   * Allows the user to clear state if splash screen takes too long.
   */
  function recover(fn: () => void): void {
    if (dialog) {
      return;
    }

    dialog = new Dialog({
      title: 'Loading...',
      body: `The loading screen is taking a long time.
        Would you like to clear the workspace or keep waiting?`,
      buttons: [
        Dialog.cancelButton({ label: 'Keep Waiting' }),
        Dialog.warnButton({ label: 'Clear Workspace' })
      ]
    });

    dialog
      .launch()
      .then(result => {
        if (result.button.accept) {
          return fn();
        }

        dialog.dispose();
        dialog = null;

        debouncer = window.setTimeout(() => {
          recover(fn);
        }, SPLASH_RECOVER_TIMEOUT);
      })
      .catch(() => {
        /* no-op */
      });
  }

  /**
   * Allows the user to clear state if splash screen takes too long.
   */
  export async function redirect(
    router: IRouter,
    paths: JupyterFrontEnd.IPaths,
    workspace: string,
    warn = false
  ): Promise<void> {
    const form = createRedirectForm(warn);
    const dialog = new Dialog({
      title: 'Please use a different workspace.',
      body: form,
      focusNodeSelector: 'input',
      buttons: [Dialog.okButton({ label: 'Switch Workspace' })]
    });
    const result = await dialog.launch();

    dialog.dispose();
    if (!result.value) {
      return redirect(router, paths, workspace, true);
    }

    // Navigate to a new workspace URL and abandon this session altogether.
    const page = paths.urls.page;
    const workspaces = paths.urls.workspaces;
    const prefix = (workspace ? workspaces : page).length + workspace.length;
    const rest = router.current.request.substring(prefix);
    const url = URLExt.join(workspaces, result.value, rest);

    router.navigate(url, { hard: true, silent: true });

    // This promise will never resolve because the application navigates
    // away to a new location. It only exists to satisfy the return type
    // of the `redirect` function.
    return new Promise<void>(() => undefined);
  }

  /**
   * The splash element.
   */
  const splash = createSplash();

  /**
   * The splash screen counter.
   */
  let splashCount = 0;

  /**
   * Show the splash element.
   *
   * @param ready - A promise that must be resolved before splash disappears.
   *
   * @param commands - The application's command registry.
   *
   * @param recovery - A command that recovers from a hanging splash.
   *
   * @param light - A flag indicating whether the theme is light or dark.
   */
  export function showSplash(
    ready: Promise<any>,
    commands: CommandRegistry,
    recovery: string,
    light: boolean
  ): IDisposable {
    splash.classList.remove('splash-fade');
    splash.classList.toggle('light', light);
    splash.classList.toggle('dark', !light);
    splashCount++;

    if (debouncer) {
      window.clearTimeout(debouncer);
    }
    debouncer = window.setTimeout(() => {
      if (commands.hasCommand(recovery)) {
        recover(() => {
          return commands.execute(recovery);
        });
      }
    }, SPLASH_RECOVER_TIMEOUT);

    document.body.appendChild(splash);

    return new DisposableDelegate(() => {
      void ready.then(() => {
        if (--splashCount === 0) {
          if (debouncer) {
            window.clearTimeout(debouncer);
            debouncer = 0;
          }

          if (dialog) {
            dialog.dispose();
            dialog = null;
          }

          splash.classList.add('splash-fade');
          window.setTimeout(() => {
            document.body.removeChild(splash);
          }, 500);
        }
      });
    });
  }
}<|MERGE_RESOLUTION|>--- conflicted
+++ resolved
@@ -432,17 +432,13 @@
     });
 
     const listener = (sender: any, change: StateDB.Change) => {
-<<<<<<< HEAD
       console.debug(
         'Saving due to state change from',
         sender,
         'change=',
         change
       );
-      commands.execute(CommandIDs.saveState);
-=======
       return commands.execute(CommandIDs.saveState);
->>>>>>> 65d78caa
     };
 
     commands.addCommand(CommandIDs.loadState, {
