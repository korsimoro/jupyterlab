// Copyright (c) Jupyter Development Team.
// Distributed under the terms of the Modified BSD License.

import { each, find } from '@phosphor/algorithm';

import { IDisposable } from '@phosphor/disposable';

import { Menu, Widget } from '@phosphor/widgets';

import {
  ILabShell,
  JupyterFrontEnd,
  JupyterFrontEndPlugin,
  IRouter
} from '@jupyterlab/application';

import { ICommandPalette, showDialog, Dialog } from '@jupyterlab/apputils';

import { PageConfig, URLExt } from '@jupyterlab/coreutils';

import { IInspector } from '@jupyterlab/inspector';

import {
  IMainMenu,
  IMenuExtender,
  EditMenu,
  FileMenu,
  KernelMenu,
  MainMenu,
  RunMenu,
  SettingsMenu,
  ViewMenu,
  TabsMenu
} from '@jupyterlab/mainmenu';

import { ServerConnection } from '@jupyterlab/services';

/**
 * A namespace for command IDs of semantic extension points.
 */
export namespace CommandIDs {
  export const openEdit = 'editmenu:open';

  export const undo = 'editmenu:undo';

  export const redo = 'editmenu:redo';

  export const clearCurrent = 'editmenu:clear-current';

  export const clearAll = 'editmenu:clear-all';

  export const find = 'editmenu:find';

  export const findAndReplace = 'editmenu:find-and-replace';

  export const goToLine = 'editmenu:go-to-line';

  export const openFile = 'filemenu:open';

  export const closeAndCleanup = 'filemenu:close-and-cleanup';

  export const createConsole = 'filemenu:create-console';

  export const shutdown = 'filemenu:shutdown';

  export const logout = 'filemenu:logout';

  export const openKernel = 'kernelmenu:open';

  export const interruptKernel = 'kernelmenu:interrupt';

  export const restartKernel = 'kernelmenu:restart';

  export const restartKernelAndClear = 'kernelmenu:restart-and-clear';

  export const changeKernel = 'kernelmenu:change';

  export const shutdownKernel = 'kernelmenu:shutdown';

  export const shutdownAllKernels = 'kernelmenu:shutdownAll';

  export const openView = 'viewmenu:open';

  export const wordWrap = 'viewmenu:word-wrap';

  export const lineNumbering = 'viewmenu:line-numbering';

  export const matchBrackets = 'viewmenu:match-brackets';

  export const openRun = 'runmenu:open';

  export const run = 'runmenu:run';

  export const runAll = 'runmenu:run-all';

  export const restartAndRunAll = 'runmenu:restart-and-run-all';

  export const runAbove = 'runmenu:run-above';

  export const runBelow = 'runmenu:run-below';

  export const openTabs = 'tabsmenu:open';

  export const activateById = 'tabsmenu:activate-by-id';

  export const activatePreviouslyUsedTab =
    'tabsmenu:activate-previously-used-tab';

  export const openSettings = 'settingsmenu:open';

  export const openHelp = 'helpmenu:open';

  export const openFirst = 'mainmenu:open-first';
}

/**
 * A service providing an interface to the main menu.
 */
const plugin: JupyterFrontEndPlugin<IMainMenu> = {
  id: '@jupyterlab/mainmenu-extension:plugin',
  requires: [ICommandPalette, IRouter],
  optional: [IInspector, ILabShell],
  provides: IMainMenu,
  activate: (
    app: JupyterFrontEnd,
    palette: ICommandPalette,
    router: IRouter,
    inspector: IInspector | null,
    labShell: ILabShell | null
  ): IMainMenu => {
    const { commands } = app;

    let menu = new MainMenu(commands);
    menu.id = 'jp-MainMenu';

    let logo = new Widget();
    logo.addClass('jp-MainAreaPortraitIcon');
    logo.addClass('jp-JupyterIcon');
    logo.id = 'jp-MainLogo';

    // Only add quit button if the back-end supports it by checking page config.
    let quitButton = PageConfig.getOption('quitButton');
    menu.fileMenu.quitEntry = quitButton === 'True';

    // Create the application menus.
    createEditMenu(app, menu.editMenu);
    createFileMenu(app, menu.fileMenu, router, inspector);
    createKernelMenu(app, menu.kernelMenu);
    createRunMenu(app, menu.runMenu);
    createSettingsMenu(app, menu.settingsMenu);
    createViewMenu(app, menu.viewMenu);

    // The tabs menu relies on lab shell functionality.
    if (labShell) {
      createTabsMenu(app, menu.tabsMenu, labShell);
    }

    // Create commands to open the main application menus.
    const activateMenu = (item: Menu) => {
      menu.activeMenu = item;
      menu.openActiveMenu();
    };

    commands.addCommand(CommandIDs.openEdit, {
      label: 'Open Edit Menu',
      execute: () => activateMenu(menu.editMenu.menu)
    });
    commands.addCommand(CommandIDs.openFile, {
      label: 'Open File Menu',
      execute: () => activateMenu(menu.fileMenu.menu)
    });
    commands.addCommand(CommandIDs.openKernel, {
      label: 'Open Kernel Menu',
      execute: () => activateMenu(menu.kernelMenu.menu)
    });
    commands.addCommand(CommandIDs.openRun, {
      label: 'Open Run Menu',
      execute: () => activateMenu(menu.runMenu.menu)
    });
    commands.addCommand(CommandIDs.openView, {
      label: 'Open View Menu',
      execute: () => activateMenu(menu.viewMenu.menu)
    });
    commands.addCommand(CommandIDs.openSettings, {
      label: 'Open Settings Menu',
      execute: () => activateMenu(menu.settingsMenu.menu)
    });
    commands.addCommand(CommandIDs.openTabs, {
      label: 'Open Tabs Menu',
      execute: () => activateMenu(menu.tabsMenu.menu)
    });
    commands.addCommand(CommandIDs.openHelp, {
      label: 'Open Help Menu',
      execute: () => activateMenu(menu.helpMenu.menu)
    });
    commands.addCommand(CommandIDs.openFirst, {
      label: 'Open First Menu',
      execute: () => {
        menu.activeIndex = 0;
        menu.openActiveMenu();
      }
    });

    // Add some of the commands defined here to the command palette.
    if (menu.fileMenu.quitEntry) {
      palette.addItem({
        command: CommandIDs.shutdown,
        category: 'Main Area'
      });
      palette.addItem({
        command: CommandIDs.logout,
        category: 'Main Area'
      });
    }

    palette.addItem({
      command: CommandIDs.shutdownAllKernels,
      category: 'Kernel Operations'
    });

    palette.addItem({
      command: CommandIDs.activatePreviouslyUsedTab,
      category: 'Main Area'
    });

    app.shell.add(logo, 'top');
    app.shell.add(menu, 'top');

    return menu;
  }
};

/**
 * Create the basic `Edit` menu.
 */
export function createEditMenu(app: JupyterFrontEnd, menu: EditMenu): void {
  const commands = menu.menu.commands;

  // Add the undo/redo commands the the Edit menu.
  commands.addCommand(CommandIDs.undo, {
    label: 'Undo',
    isEnabled: Private.delegateEnabled(app, menu.undoers, 'undo'),
    execute: Private.delegateExecute(app, menu.undoers, 'undo')
  });
  commands.addCommand(CommandIDs.redo, {
    label: 'Redo',
    isEnabled: Private.delegateEnabled(app, menu.undoers, 'redo'),
    execute: Private.delegateExecute(app, menu.undoers, 'redo')
  });
  menu.addGroup(
    [{ command: CommandIDs.undo }, { command: CommandIDs.redo }],
    0
  );

  // Add the clear commands to the Edit menu.
  commands.addCommand(CommandIDs.clearCurrent, {
    label: () => {
      const noun = Private.delegateLabel(app, menu.clearers, 'noun');
      const enabled = Private.delegateEnabled(
        app,
        menu.clearers,
        'clearCurrent'
      )();
      return `Clear${enabled ? ` ${noun}` : ''}`;
    },
    isEnabled: Private.delegateEnabled(app, menu.clearers, 'clearCurrent'),
    execute: Private.delegateExecute(app, menu.clearers, 'clearCurrent')
  });
  commands.addCommand(CommandIDs.clearAll, {
    label: () => {
      const noun = Private.delegateLabel(app, menu.clearers, 'pluralNoun');
      const enabled = Private.delegateEnabled(app, menu.clearers, 'clearAll')();
      return `Clear All${enabled ? ` ${noun}` : ''}`;
    },
    isEnabled: Private.delegateEnabled(app, menu.clearers, 'clearAll'),
    execute: Private.delegateExecute(app, menu.clearers, 'clearAll')
  });
  menu.addGroup(
    [{ command: CommandIDs.clearCurrent }, { command: CommandIDs.clearAll }],
    10
  );

  // Add the find-replace command to the Edit menu.
  commands.addCommand(CommandIDs.findAndReplace, {
    label: 'Find and Replace…',
    isEnabled: Private.delegateEnabled(
      app,
      menu.findReplacers,
      'findAndReplace'
    ),
    execute: Private.delegateExecute(app, menu.findReplacers, 'findAndReplace')
  });
  menu.addGroup(
    [{ command: CommandIDs.find }, { command: CommandIDs.findAndReplace }],
    200
  );
  commands.addCommand(CommandIDs.goToLine, {
    label: 'Go to Line…',
    isEnabled: Private.delegateEnabled(app, menu.goToLiners, 'goToLine'),
    execute: Private.delegateExecute(app, menu.goToLiners, 'goToLine')
  });
  menu.addGroup([{ command: CommandIDs.goToLine }], 200);
}

/**
 * Create the basic `File` menu.
 */
export function createFileMenu(
  app: JupyterFrontEnd,
  menu: FileMenu,
  router: IRouter,
  inspector: IInspector | null
): void {
  const commands = menu.menu.commands;

  // Add a delegator command for closing and cleaning up an activity.
  commands.addCommand(CommandIDs.closeAndCleanup, {
    label: () => {
      const action = Private.delegateLabel(
        app,
        menu.closeAndCleaners,
        'action'
      );
      const name = Private.delegateLabel(app, menu.closeAndCleaners, 'name');
      return `Close and ${action ? ` ${action} ${name}` : 'Shutdown'}`;
    },
    isEnabled: Private.delegateEnabled(
      app,
      menu.closeAndCleaners,
      'closeAndCleanup'
    ),
    execute: Private.delegateExecute(
      app,
      menu.closeAndCleaners,
      'closeAndCleanup'
    )
  });

  // Add a delegator command for creating a console for an activity.
  commands.addCommand(CommandIDs.createConsole, {
    label: () => {
      const name = Private.delegateLabel(app, menu.consoleCreators, 'name');
      const label = `New Console for ${name ? name : 'Activity'}`;
      return label;
    },
    isEnabled: Private.delegateEnabled(
      app,
      menu.consoleCreators,
      'createConsole'
    ),
    execute: Private.delegateExecute(app, menu.consoleCreators, 'createConsole')
  });

  commands.addCommand(CommandIDs.shutdown, {
    label: 'Shut Down',
    caption: 'Shut down JupyterLab',
    execute: () => {
      return showDialog({
        title: 'Shutdown confirmation',
        body: 'Please confirm you want to shut down JupyterLab.',
        buttons: [
          Dialog.cancelButton(),
          Dialog.warnButton({ label: 'Shut Down' })
        ]
      }).then(result => {
        if (result.button.accept) {
          let setting = ServerConnection.makeSettings();
          let apiURL = URLExt.join(setting.baseUrl, 'api/shutdown');
          return ServerConnection.makeRequest(
            apiURL,
            { method: 'POST' },
            setting
          )
            .then(result => {
              if (result.ok) {
                // Close this window if the shutdown request has been successful
                let body = document.createElement('div');
                body.innerHTML = `<p>You have shut down the Jupyter server. You can now close this tab.</p>
                  <p>To use JupyterLab again, you will need to relaunch it.</p>`;
                void showDialog({
                  title: 'Server stopped',
                  body: new Widget({ node: body }),
                  buttons: []
                });
                window.close();
              } else {
                throw new ServerConnection.ResponseError(result);
              }
            })
            .catch(data => {
              throw new ServerConnection.NetworkError(data);
            });
        }
      });
    }
  });

  commands.addCommand(CommandIDs.logout, {
    label: 'Log Out',
    caption: 'Log out of JupyterLab',
    execute: () => {
      router.navigate('/logout', { hard: true });
    }
  });

  // Add the new group
  const newGroup = [
    { type: 'submenu' as Menu.ItemType, submenu: menu.newMenu.menu },
    { command: 'filebrowser:create-main-launcher' }
  ];

  const newViewGroup = [
    { command: 'docmanager:clone' },
    { command: CommandIDs.createConsole },
    inspector ? { command: 'inspector:open' } : null,
    { command: 'docmanager:open-direct' }
  ].filter(item => !!item);

  // Add the close group
  const closeGroup = [
    'application:close',
    'filemenu:close-and-cleanup',
    'application:close-all'
  ].map(command => {
    return { command };
  });

  // Add save group.
  const saveGroup = [
    'docmanager:save',
    'docmanager:save-as',
    'docmanager:save-all'
  ].map(command => {
    return { command };
  });

  // Add the re group.
  const reGroup = [
    'docmanager:reload',
    'docmanager:restore-checkpoint',
    'docmanager:rename'
  ].map(command => {
    return { command };
  });

  // Add the quit group.
<<<<<<< HEAD
  const quitGroup = [{ command: 'filemenu:quit' }];
  const printGroup = [{ command: 'docmanager:print' }];
=======
  const quitGroup = [
    { command: 'filemenu:logout' },
    { command: 'filemenu:shutdown' }
  ];
>>>>>>> 019cf173

  menu.addGroup(newGroup, 0);
  menu.addGroup(newViewGroup, 1);
  menu.addGroup(closeGroup, 2);
  menu.addGroup(saveGroup, 3);
  menu.addGroup(reGroup, 4);
  menu.addGroup(printGroup, 98);
  if (menu.quitEntry) {
    menu.addGroup(quitGroup, 99);
  }
}

/**
 * Create the basic `Kernel` menu.
 */
export function createKernelMenu(app: JupyterFrontEnd, menu: KernelMenu): void {
  const commands = menu.menu.commands;

  commands.addCommand(CommandIDs.interruptKernel, {
    label: 'Interrupt Kernel',
    isEnabled: Private.delegateEnabled(
      app,
      menu.kernelUsers,
      'interruptKernel'
    ),
    execute: Private.delegateExecute(app, menu.kernelUsers, 'interruptKernel')
  });

  commands.addCommand(CommandIDs.restartKernel, {
    label: 'Restart Kernel…',
    isEnabled: Private.delegateEnabled(app, menu.kernelUsers, 'restartKernel'),
    execute: Private.delegateExecute(app, menu.kernelUsers, 'restartKernel')
  });

  commands.addCommand(CommandIDs.restartKernelAndClear, {
    label: () => {
      const noun = Private.delegateLabel(app, menu.kernelUsers, 'noun');
      const enabled = Private.delegateEnabled(
        app,
        menu.kernelUsers,
        'restartKernelAndClear'
      )();
      return `Restart Kernel and Clear${enabled ? ` ${noun}` : ''}…`;
    },
    isEnabled: Private.delegateEnabled(
      app,
      menu.kernelUsers,
      'restartKernelAndClear'
    ),
    execute: Private.delegateExecute(
      app,
      menu.kernelUsers,
      'restartKernelAndClear'
    )
  });

  commands.addCommand(CommandIDs.changeKernel, {
    label: 'Change Kernel…',
    isEnabled: Private.delegateEnabled(app, menu.kernelUsers, 'changeKernel'),
    execute: Private.delegateExecute(app, menu.kernelUsers, 'changeKernel')
  });

  commands.addCommand(CommandIDs.shutdownKernel, {
    label: 'Shut Down Kernel',
    isEnabled: Private.delegateEnabled(app, menu.kernelUsers, 'shutdownKernel'),
    execute: Private.delegateExecute(app, menu.kernelUsers, 'shutdownKernel')
  });

  commands.addCommand(CommandIDs.shutdownAllKernels, {
    label: 'Shut Down All Kernels…',
    isEnabled: () => {
      return app.serviceManager.sessions.running().next() !== undefined;
    },
    execute: () => {
      return showDialog({
        title: 'Shut Down All?',
        body: 'Shut down all kernels?',
        buttons: [
          Dialog.cancelButton(),
          Dialog.warnButton({ label: 'SHUT DOWN ALL' })
        ]
      }).then(result => {
        if (result.button.accept) {
          return app.serviceManager.sessions.shutdownAll();
        }
      });
    }
  });

  const restartGroup = [
    CommandIDs.restartKernel,
    CommandIDs.restartKernelAndClear,
    CommandIDs.restartAndRunAll
  ].map(command => {
    return { command };
  });

  menu.addGroup([{ command: CommandIDs.interruptKernel }], 0);
  menu.addGroup(restartGroup, 1);
  menu.addGroup(
    [
      { command: CommandIDs.shutdownKernel },
      { command: CommandIDs.shutdownAllKernels }
    ],
    2
  );
  menu.addGroup([{ command: CommandIDs.changeKernel }], 3);
}

/**
 * Create the basic `View` menu.
 */
export function createViewMenu(app: JupyterFrontEnd, menu: ViewMenu): void {
  const commands = menu.menu.commands;

  commands.addCommand(CommandIDs.lineNumbering, {
    label: 'Show Line Numbers',
    isEnabled: Private.delegateEnabled(
      app,
      menu.editorViewers,
      'toggleLineNumbers'
    ),
    isToggled: Private.delegateToggled(
      app,
      menu.editorViewers,
      'lineNumbersToggled'
    ),
    execute: Private.delegateExecute(
      app,
      menu.editorViewers,
      'toggleLineNumbers'
    )
  });

  commands.addCommand(CommandIDs.matchBrackets, {
    label: 'Match Brackets',
    isEnabled: Private.delegateEnabled(
      app,
      menu.editorViewers,
      'toggleMatchBrackets'
    ),
    isToggled: Private.delegateToggled(
      app,
      menu.editorViewers,
      'matchBracketsToggled'
    ),
    execute: Private.delegateExecute(
      app,
      menu.editorViewers,
      'toggleMatchBrackets'
    )
  });

  commands.addCommand(CommandIDs.wordWrap, {
    label: 'Wrap Words',
    isEnabled: Private.delegateEnabled(
      app,
      menu.editorViewers,
      'toggleWordWrap'
    ),
    isToggled: Private.delegateToggled(
      app,
      menu.editorViewers,
      'wordWrapToggled'
    ),
    execute: Private.delegateExecute(app, menu.editorViewers, 'toggleWordWrap')
  });

  menu.addGroup(
    [
      { command: 'application:toggle-left-area' },
      { command: 'application:toggle-right-area' }
    ],
    0
  );

  const editorViewerGroup = [
    CommandIDs.lineNumbering,
    CommandIDs.matchBrackets,
    CommandIDs.wordWrap
  ].map(command => {
    return { command };
  });
  menu.addGroup(editorViewerGroup, 10);

  // Add the command for toggling single-document mode.
  menu.addGroup(
    [
      { command: 'application:toggle-presentation-mode' },
      { command: 'application:toggle-mode' }
    ],
    1000
  );
}

/**
 * Create the basic `Run` menu.
 */
export function createRunMenu(app: JupyterFrontEnd, menu: RunMenu): void {
  const commands = menu.menu.commands;

  commands.addCommand(CommandIDs.run, {
    label: () => {
      const noun = Private.delegateLabel(app, menu.codeRunners, 'noun');
      const enabled = Private.delegateEnabled(app, menu.codeRunners, 'run')();
      return `Run Selected${enabled ? ` ${noun}` : ''}`;
    },
    isEnabled: Private.delegateEnabled(app, menu.codeRunners, 'run'),
    execute: Private.delegateExecute(app, menu.codeRunners, 'run')
  });

  commands.addCommand(CommandIDs.runAll, {
    label: () => {
      const noun = Private.delegateLabel(app, menu.codeRunners, 'noun');
      const enabled = Private.delegateEnabled(
        app,
        menu.codeRunners,
        'runAll'
      )();
      return `Run All${enabled ? ` ${noun}` : ''}`;
    },
    isEnabled: Private.delegateEnabled(app, menu.codeRunners, 'runAll'),
    execute: Private.delegateExecute(app, menu.codeRunners, 'runAll')
  });
  commands.addCommand(CommandIDs.restartAndRunAll, {
    label: () => {
      const noun = Private.delegateLabel(app, menu.codeRunners, 'noun');
      const enabled = Private.delegateEnabled(
        app,
        menu.codeRunners,
        'restartAndRunAll'
      )();
      return `Restart Kernel and Run All${enabled ? ` ${noun}` : ''}…`;
    },
    isEnabled: Private.delegateEnabled(
      app,
      menu.codeRunners,
      'restartAndRunAll'
    ),
    execute: Private.delegateExecute(app, menu.codeRunners, 'restartAndRunAll')
  });

  const runAllGroup = [CommandIDs.runAll, CommandIDs.restartAndRunAll].map(
    command => {
      return { command };
    }
  );

  menu.addGroup([{ command: CommandIDs.run }], 0);
  menu.addGroup(runAllGroup, 999);
}

/**
 * Create the basic `Settings` menu.
 */
export function createSettingsMenu(
  _: JupyterFrontEnd,
  menu: SettingsMenu
): void {
  menu.addGroup([{ command: 'settingeditor:open' }], 1000);
}

/**
 * Create the basic `Tabs` menu.
 */
export function createTabsMenu(
  app: JupyterFrontEnd,
  menu: TabsMenu,
  labShell: ILabShell | null
): void {
  const commands = app.commands;

  // Add commands for cycling the active tabs.
  menu.addGroup(
    [
      { command: 'application:activate-next-tab' },
      { command: 'application:activate-previous-tab' },
      { command: CommandIDs.activatePreviouslyUsedTab }
    ],
    0
  );

  // A list of the active tabs in the main area.
  const tabGroup: Menu.IItemOptions[] = [];
  // A disposable for getting rid of the out-of-date tabs list.
  let disposable: IDisposable;

  // Command to activate a widget by id.
  commands.addCommand(CommandIDs.activateById, {
    label: args => {
      const id = args['id'] || '';
      const widget = find(app.shell.widgets('main'), w => w.id === id);
      return (widget && widget.title.label) || '';
    },
    isToggled: args => {
      const id = args['id'] || '';
      return app.shell.currentWidget && app.shell.currentWidget.id === id;
    },
    execute: args => app.shell.activateById((args['id'] as string) || '')
  });

  let previousId = '';
  // Command to toggle between the current
  // tab and the last modified tab.
  commands.addCommand(CommandIDs.activatePreviouslyUsedTab, {
    label: 'Activate Previously Used Tab',
    isEnabled: () => !!previousId,
    execute: () => commands.execute(CommandIDs.activateById, { id: previousId })
  });

  if (labShell) {
    void app.restored.then(() => {
      // Iterate over the current widgets in the
      // main area, and add them to the tab group
      // of the menu.
      const populateTabs = () => {
        // remove the previous tab list
        if (disposable && !disposable.isDisposed) {
          disposable.dispose();
        }
        tabGroup.length = 0;

        let isPreviouslyUsedTabAttached = false;
        each(app.shell.widgets('main'), widget => {
          if (widget.id === previousId) {
            isPreviouslyUsedTabAttached = true;
          }
          tabGroup.push({
            command: CommandIDs.activateById,
            args: { id: widget.id }
          });
        });
        disposable = menu.addGroup(tabGroup, 1);
        previousId = isPreviouslyUsedTabAttached ? previousId : '';
      };
      populateTabs();
      labShell.layoutModified.connect(() => {
        populateTabs();
      });
      // Update the ID of the previous active tab if a new tab is selected.
      labShell.currentChanged.connect((_, args) => {
        let widget = args.oldValue;
        if (!widget) {
          return;
        }
        previousId = widget.id;
      });
    });
  }
}

export default plugin;

/**
 * A namespace for Private data.
 */
namespace Private {
  /**
   * Return the first value of the iterable that satisfies the predicate
   * function.
   */
  function find<T>(
    it: Iterable<T>,
    predicate: (value: T) => boolean
  ): T | undefined {
    for (let value of it) {
      if (predicate(value)) {
        return value;
      }
    }
    return undefined;
  }

  /**
   * A utility function that delegates a portion of a label to an IMenuExtender.
   */
  export function delegateLabel<E extends IMenuExtender<Widget>>(
    app: JupyterFrontEnd,
    s: Set<E>,
    label: keyof E
  ): string {
    let widget = app.shell.currentWidget;
    const extender = find(s, value => value.tracker.has(widget));
    if (!extender) {
      return '';
    }
    // Coerce the result to be a string. When Typedoc is updated to use
    // Typescript 2.8, we can possibly use conditional types to get Typescript
    // to recognize this is a string.
    return (extender[label] as any) as string;
  }

  /**
   * A utility function that delegates command execution
   * to an IMenuExtender.
   */
  export function delegateExecute<E extends IMenuExtender<Widget>>(
    app: JupyterFrontEnd,
    s: Set<E>,
    executor: keyof E
  ): () => Promise<any> {
    return () => {
      let widget = app.shell.currentWidget;
      const extender = find(s, value => value.tracker.has(widget));
      if (!extender) {
        return Promise.resolve(void 0);
      }
      // Coerce the result to be a function. When Typedoc is updated to use
      // Typescript 2.8, we can possibly use conditional types to get Typescript
      // to recognize this is a function.
      let f = (extender[executor] as any) as (w: Widget) => Promise<any>;
      return f(widget);
    };
  }

  /**
   * A utility function that delegates whether a command is enabled
   * to an IMenuExtender.
   */
  export function delegateEnabled<E extends IMenuExtender<Widget>>(
    app: JupyterFrontEnd,
    s: Set<E>,
    executor: keyof E
  ): () => boolean {
    return () => {
      let widget = app.shell.currentWidget;
      const extender = find(s, value => value.tracker.has(widget));
      return (
        !!extender &&
        !!extender[executor] &&
        (extender.isEnabled ? extender.isEnabled(widget) : true)
      );
    };
  }

  /**
   * A utility function that delegates whether a command is toggled
   * for an IMenuExtender.
   */
  export function delegateToggled<E extends IMenuExtender<Widget>>(
    app: JupyterFrontEnd,
    s: Set<E>,
    toggled: keyof E
  ): () => boolean {
    return () => {
      let widget = app.shell.currentWidget;
      const extender = find(s, value => value.tracker.has(widget));
      // Coerce extender[toggled] to be a function. When Typedoc is updated to use
      // Typescript 2.8, we can possibly use conditional types to get Typescript
      // to recognize this is a function.
      return (
        !!extender &&
        !!extender[toggled] &&
        !!((extender[toggled] as any) as (w: Widget) => () => boolean)(widget)
      );
    };
  }
}<|MERGE_RESOLUTION|>--- conflicted
+++ resolved
@@ -391,9 +391,9 @@
               throw new ServerConnection.NetworkError(data);
             });
         }
+            });
+        }
       });
-    }
-  });
 
   commands.addCommand(CommandIDs.logout, {
     label: 'Log Out',
@@ -444,15 +444,10 @@
   });
 
   // Add the quit group.
-<<<<<<< HEAD
-  const quitGroup = [{ command: 'filemenu:quit' }];
-  const printGroup = [{ command: 'docmanager:print' }];
-=======
   const quitGroup = [
     { command: 'filemenu:logout' },
     { command: 'filemenu:shutdown' }
   ];
->>>>>>> 019cf173
 
   menu.addGroup(newGroup, 0);
   menu.addGroup(newViewGroup, 1);
